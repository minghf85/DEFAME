--- conflicted
+++ resolved
@@ -10,7 +10,7 @@
 
 #TODO The following comments should be inserted in the README.md
 # For multimodal usage turn image into a tensor by either:
-# 1) pulling it from link: 
+# 1) pulling it from link:
 #    image_url = "https://llava-vl.github.io/static/images/view.jpg"
 #    image = Image.open(requests.get(image_url, stream=True).raw)
 #   or
@@ -18,20 +18,20 @@
 #    image_path = path_to_data + "MAFC_test/image_claims/00000.png"
 #    image = Image.open(image_path)
 #
-# Hand the tensor as second argument to Factchecker.check 
+# Hand the tensor as second argument to Factchecker.check
 
 # For each single instance in the benchmark, predict its veracity
 
 logging.getLogger('urllib3').setLevel(logging.WARNING)
 
 def evaluate(
-        model, 
-        multimodal_model, 
-        search_engine, 
-        benchmark, 
+        model,
+        multimodal_model,
+        search_engine,
+        benchmark,
         n = None,
-        extract_claims = True, 
-        verbose = False, 
+        extract_claims = True,
+        verbose = False,
         logging = True
 ) -> float:
     ################################################################################
@@ -44,14 +44,10 @@
         # Setup logging
         config_logger, testing_logger, print_logger = setup_logging(dataset_abbr, model_ab)
 
-<<<<<<< HEAD
-fc = FactChecker(model=model, search_engine=search_engine,
-                 extract_claims=extract_claims, multimodal_model=None)
-=======
         log_model_config(config_logger, {
-            "LLM": model, 
-            "MLLM": multimodal_model, 
-            "Search Engine": search_engine, 
+            "LLM": model,
+            "MLLM": multimodal_model,
+            "Search Engine": search_engine,
             "Benchmark": benchmark.name,
             "Extract Claims": extract_claims,
             "Full Dataset": True if n == len(benchmark) else f'{n} samples'
@@ -62,10 +58,10 @@
     if logging:
         print_log(print_logger, f"LLM: {model}, MLLM: {multimodal_model}, Search Engine: {search_engine}, Benchmark: {benchmark}")
     fc = FactChecker(
-        model=model, 
-        multimodal_model=multimodal_model, 
-        search_engine=search_engine, 
-        extract_claims=extract_claims, 
+        model=model,
+        multimodal_model=multimodal_model,
+        search_engine=search_engine,
+        extract_claims=extract_claims,
     )
     predictions = []
     if not n:
@@ -87,7 +83,6 @@
                 print_log(print_logger, "WRONG - Ground truth: " + instance["label"].value)
         else:
             prediction = fc.check(content, verbose=verbose)
->>>>>>> 424598b1
 
         predictions.append(prediction)
         if instance["label"] == prediction:
