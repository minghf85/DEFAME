import re
from typing import Optional

from src.utils.console import orange


def strip_string(s: str) -> str:
    """Strips a string of newlines and spaces."""
    return s.strip(' \n')


def extract_first_square_brackets(
        input_string: str,
) -> str:
    """Extracts the contents of the FIRST string between square brackets."""
    raw_result = re.findall(r'\[.*?]', input_string, flags=re.DOTALL)

    if raw_result:
        return raw_result[0][1:-1]
    else:
        return ''


def extract_nth_sentence(text: str, n: int) -> str:
    """Returns the n-th sentence from the given text."""
    # Split the text into sentences using regular expressions
    sentences = re.split(r'(?<!\w\.\w.)(?<![A-Z][a-z]\.)(?<=\.|\?|!|\;)\s', text)

    # Ensure the index n is within the range of the sentences list
    if 0 <= n < len(sentences):
        return sentences[n]
    else:
        return ""


def ensure_triple_ticks(input_string: str) -> str:
    """
    Ensures that if a string starts with triple backticks, it also ends with them.
    If the string does not contain triple backticks at all, wraps the entire string in triple backticks.
    This is due to behavioral observation of some models forgetting the ticks.
    """
    triple_backticks = "```"

    # Check if starts with triple backticks
    if input_string.startswith(triple_backticks):
        if not input_string.endswith(triple_backticks):
            input_string += triple_backticks
    # If triple backticks are not present, wrap the whole string in them
    elif triple_backticks not in input_string:
        input_string = f"{triple_backticks}\n{input_string}\n{triple_backticks}"
    return input_string


def extract_first_code_block(input_string: str) -> str:
    """Extracts the contents of the first Markdown code block (enclosed with ``` ```)
     appearing in the given string. If no code block is found, returns ''."""
    matches = find_code_blocks(input_string)
    return strip_string(matches[0]) if matches else ''


def extract_last_code_block(text: str) -> str:
    """Extracts the contents of the last Markdown code block (enclosed with ``` ```)
     appearing in the given string. If no code block is found, returns ''."""
    matches = find_code_blocks(text)
    return strip_string(matches[-1]) if matches else ''


def extract_last_code_span(text: str) -> str:
    """Extracts the contents of the last Markdown code span (enclosed with ` `)
     appearing in the given string. If no code block is found, returns ''."""
    matches = find_code_span(text)
    return strip_string(matches[-1]) if matches else ''


def extract_last_enclosed_horizontal_line(text: str) -> str:
    matches = find_enclosed_through_horizontal_line(text)
    return strip_string(matches[-1]) if matches else ''


def find_code_blocks(text: str):
    return find(text, "```")


def find_code_span(text: str):
    return find(text, "`")


def find_enclosed_through_horizontal_line(text: str):
    return find(text, "---")


def find(text: str, delimiter: str):
    pattern = re.compile(f'{delimiter}(.*?){delimiter}', re.DOTALL)
    matches = pattern.findall(text)
    return matches


def extract_last_paragraph(text: str) -> str:
    return strip_string(text.split("\n")[-1])


def remove_code_blocks(input_string: str) -> str:
    pattern = re.compile(r'```(.*?)```', re.DOTALL)
    return pattern.sub('', input_string)


def replace(text: str, replacements: dict):
    """Replaces in text all occurrences of keys of the replacements
    dictionary with the corresponding value."""
    rep = dict((re.escape(k), v) for k, v in replacements.items())
    pattern = re.compile("|".join(rep.keys()))
    return pattern.sub(lambda m: rep[re.escape(m.group(0))], text)


def extract_by_regex(text: str, pattern: str) -> Optional[str]:
    match = re.search(pattern, text)
    return match.group(1) if match else None


def remove_non_symbols(text: str) -> str:
    """Removes all newlines, tabs, and abundant whitespaces from text."""
    text = re.sub(r'[\t\n\r\f\v]', ' ', text)
    return re.sub(r' +', ' ', text)


def is_url(string: str) -> bool:
    url_pattern = re.compile(
        r'^(https?://)?'  # optional scheme
        r'(\w+\.)+\w+'  # domain
        r'(\.\w+)?'  # optional domain suffix
        r'(:\d+)?'  # optional port
        r'(/.*)?$'  # optional path
    )
    return re.match(url_pattern, string) is not None


def is_guardrail_hit(response: str) -> bool:
    return response.startswith("I cannot") or response.startswith("I'm sorry")


def extract_answer_and_url(response: str) -> tuple[Optional[str], Optional[str]]:
    if "NONE" in response:
        print(f"The generated result: {response} does not contain a valid answer and URL.")
        return None, None

    answer_pattern = r'(?:Selected Evidence:\s*"?\n?)?(.*?)(?:"?\n\nURL:|URL:)'
    url_pattern = r'(http[s]?://\S+|www\.\S+)'

    answer_match = re.search(answer_pattern, response, re.DOTALL)
    generated_answer = re.sub(r'Selected Evidence:|\n|"', '', answer_match.group(1)).strip() if answer_match else None

    url_match = re.search(url_pattern, response)
    url = url_match.group(1).strip() if url_match else None

    if not generated_answer or not url:
        print(f"The generated result: {response} does not contain a valid answer or URL.")

    return generated_answer, url


<<<<<<< HEAD
GUARDRAIL_WARNING = orange("Model hit the safety guardrails -.-'.")
=======
GUARDRAIL_WARNING = orange("Model hit the safety guardrails.")
>>>>>>> 4c291f36
<|MERGE_RESOLUTION|>--- conflicted
+++ resolved
@@ -158,8 +158,4 @@
     return generated_answer, url
 
 
-<<<<<<< HEAD
-GUARDRAIL_WARNING = orange("Model hit the safety guardrails -.-'.")
-=======
-GUARDRAIL_WARNING = orange("Model hit the safety guardrails.")
->>>>>>> 4c291f36
+GUARDRAIL_WARNING = orange("Model hit the safety guardrails.")