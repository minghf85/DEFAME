--- conflicted
+++ resolved
@@ -16,13 +16,7 @@
                  **kwargs):
         super().__init__(logger=logger)
         self.search_cached_first = activate_cache
-<<<<<<< HEAD
         self.path_to_cache = os.path.join(logger.target_dir / self.file_name)
-=======
-        self.path_to_cache = os.path.join(kwargs["cache_folder"], "search_cache.json") if "cache_folder" in kwargs else None
-        if self.path_to_cache is None:
-            print("No Cache provided")
->>>>>>> 01f34e55
         self.cache_hit = 0
         self.cache: list[dict] = []
         self._initialize_cache()
